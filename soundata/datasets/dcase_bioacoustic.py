--- conflicted
+++ resolved
@@ -3,16 +3,9 @@
 .. admonition:: Dataset Info
     :class: dropdown
 
-<<<<<<< HEAD
     *DCASE-BIOACOUSTIC*
 
     *Development set:*
-=======
-    DCASE-BIOACOUSTIC
-    =================
-    
-    #Development set:
->>>>>>> 9fc8a130
 
     The development set for task 5 of DCASE 2022 "Few-shot Bioacoustic Event Detection" consists of 192 audio files acquired from different bioacoustic sources. The dataset is split into training and validation sets. 
 
@@ -21,7 +14,7 @@
     Single-class (class of interest) annotations are provided for the validation set, with events marked as positive (POS) or unkwown (UNK) provided for the class of interest. 
 
     this version (3):
-    
+
     - fixes issues with annotations from HB set
 
 
@@ -91,103 +84,7 @@
 
     
 
-    *Dataset statistics*
-
-    Some statistics on this dataset are as follows, split between training and validation set and their sub-folders:
-
-    ====================================================
-    TRAINING SET
-    ====================================================
-    Number of audio recordings        |    174
-    Total duration                    |    21 hours
-    Total classes                    |    47
-    Total events                    |    14229
-    ====================================================
-    TRAINING SET/BV
-    ====================================================
-    Number of audio recordings        |    5
-    Total duration                    |    10 hours
-    Total classes                     |    11
-    Total events                     |    9026
-    Ratio event/duration            |    0.04
-    Sampling rate                    |    24000 Hz
-    ====================================================
-    TRAINING SET/HT
-    ====================================================
-    Number of audio recordings        |    5
-    Total duration                    |    5 hours
-    Total classes                     |    5
-    Total events                     |    611
-    Ratio event/duration            |    0.05
-    Sampling rate                    |    6000 Hz
-    ====================================================
-    TRAINING SET/JD
-    ====================================================
-    Number of audio recordings        |    1
-    Total duration                    |    10 mins
-    Total classes                    |    1
-    Total events                    |    357
-    Ratio event/duration            |    0.06
-    Sampling rate                    |    22050 Hz
-    ====================================================
-    TRAINING SET/MT
-    ====================================================
-    Number of audio recordings        |    2
-    Total duration                    |    1 hour and 10 mins
-    Total classes                    |    4
-    Total events                    |    1294
-    Ratio event/duration            |    0.04
-    Sampling rate                    |    8000 Hz
-    -----------------------------------------------------
-    TRAINING SET/WMW
-    -----------------------------------------------------
-    Number of audio recordings        |    161
-    Total duration                    |    4 hours and 40 mins
-    Total classes                    |    26
-    Total events                    |    2941
-    Ratio event/duration            |    0.24
-    Sampling rate                    |    various sampling rates
-    -----------------------------------------------------
-
-    -----------------------------------------------------
-    VALIDATION SET
-    -----------------------------------------------------
-    Number of audio recordings        |    18
-    Total duration                    |    5 hours and 57 minutes
-    Total classes                    |    5
-    Total events                     |    1077
-    -----------------------------------------------------
-    VALIDATION SET/HB
-    -----------------------------------------------------
-    Number of audio recordings        |    10
-    Total duration                    |    2 hours and 38 minutes
-    Total classes                     |    1
-    Total events                     |    712
-    Ratio event/duration            |    0.7
-    Sampling rate                    |    44100 Hz
-    -----------------------------------------------------
-    VALIDATION SET/PB
-    -----------------------------------------------------
-    Number of audio recordings        |    6
-    Total duration                    |    3 hours
-    Total classes                    |    2
-    Total events                     |    292
-    Ratio event/duration            |    0.003
-    Sampling rate                    |    44100 Hz
-    -----------------------------------------------------
-    VALIDATION SET/ME
-    -----------------------------------------------------
-    Number of audio recordings        |    2
-    Total duration                    |    20 minutes
-    Total classes                    |    2
-    Total events                     |    73
-    Ratio event/duration            |    0.01
-    Sampling rate                    |    44100 Hz
-    -----------------------------------------------------
-
-    
-
-    Annotation structure
+    *Annotation structure*
 
     Each line of the annotation csv represents an event in the audio file. The column descriptions are as follows:
 
@@ -201,7 +98,7 @@
 
     
 
-    Classes
+    *Classes*
 
     DCASE2022_task5_training_set_classes.csv and DCASE2022_task5_validation_set_classes.csv provide a table with class code correspondence to class name for all classes in the Development set.
 
